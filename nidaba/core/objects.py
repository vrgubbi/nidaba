--- conflicted
+++ resolved
@@ -5,23 +5,8 @@
 
 class Base(object):
     def __init__(self):
-<<<<<<< HEAD
-        self.reset()
-        self.strict = False
-        self.convert_charrefs= True
-        self.fed = []
-
-    def handle_data(self, d):
-        self.fed.append(d)
-
-def strip_tags(html):
-    s = MLStripper()
-    s.feed(html)
-    return s.fed
-=======
         super(Base, self).__init__()
 
->>>>>>> 07d88010
 
 class Comment(Base):
     """
